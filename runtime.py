"""Distributed pipeline driver application."""
import argparse
import gc
import logging
import os
import queue
import sys
import threading
import time
import numpy as np
from PIL import Image
import requests
import torch
from transformers import BertTokenizer, DeiTFeatureExtractor, ViTFeatureExtractor
from edgepipe.comm.p2p import DistP2pContext, DistP2pPipelineStage
from edgepipe.comm.rpc import DistRpcContext
from edgepipe.sched.scheduler import sched_pipeline
import model_cfg
<<<<<<< HEAD

=======
from pipeline import DistP2pPipelineStage, DistRpcPipeline
from edgepipe.quantization.hook import forward_hook_quant_encode, forward_pre_hook_quant_decode
>>>>>>> 68ac30bb

# torch.multiprocessing.set_sharing_strategy('file_system')
logging.basicConfig(filename='runtime.log', level=logging.DEBUG)
console_hndlr = logging.StreamHandler(sys.stdout)
console_hndlr.setFormatter(logging.Formatter(fmt='%(message)s'))
console_hndlr.setLevel(logging.INFO)
logging.getLogger().addHandler(console_hndlr)

## ground truth: Egyptian cat
IMG_URL = 'http://images.cocodataset.org/val2017/000000039769.jpg'

CMD_STOP = 0
CMD_SCHED = 1


class ThreadSafeCounter():
    """Thread-safe counter."""

    def __init__(self, value=0):
        self._value = value
        self._cond = threading.Condition()

    @property
    def value(self):
        """Current counter value."""
        with self._cond:
            val = self._value
            self._cond.notify_all()
        return val

    def add(self, quantity=1):
        """Add to counter atomically."""
        with self._cond:
            self._value += quantity
            self._cond.notify_all()

    def wait_gte(self, threshold):
        """Wait until counter >= threshold."""
        with self._cond:
            while self._value < threshold:
                self._cond.wait()


results_counter = ThreadSafeCounter()

## for verification
# origin_model = ViTForImageClassification.from_pretrained(model_name)
def handle_results(tensors):
    """Process result tensors"""
    logging.info("outputs is %s", tensors)
    results_counter.add(len(tensors))
    del tensors
    gc.collect()
    # predicted_class_idx = tensors[0].argmax(-1).item()
    # logging.info("Predicted class: %s", origin_model.config.id2label[predicted_class_idx])


def parse_yaml_sched(sched, hosts):
    """Parse the YAML schedule into `stage_layers` and `stage_ranks`."""
    # list of single-entry maps
    assert isinstance(sched, list)
    if len(sched) == 0:
        raise RuntimeError("No viable schedule found")
    stage_layers = []
    stage_ranks = []
    for stage in sched:
        # dict with a single mapping: host -> [layer_start, layer_end]
        assert len(stage) == 1
        for host, layers in stage.items():
            assert len(layers) == 2
            stage_layers.append((int(layers[0]), int(layers[1])))
            if hosts:
                try:
                    stage_ranks.append(hosts.index(host))
                except ValueError:
                    logging.error("Scheduling: host not found in hosts list: %s", host)
                    raise
            else:
                try:
                    stage_ranks.append(int(host))
                except ValueError:
                    logging.error("Scheduling: 'hosts' not specified, failed to parse as rank: %s",
                                  host)
                    raise
    return stage_layers, stage_ranks


def _get_default_quant(n_stages):
    return [0] * n_stages


def get_pipeline_sched(world_size, hosts, partition, quant, rank_order, comm, model_name,
                       microbatch_size, s_models_file, s_dev_types_file, s_dev_file):
    """Get the pipeline schedule."""
    if partition:
        # User specified the stage layers
        logging.info("Scheduling: using user-defined partitioning")
        parts = [int(i) for i in partition.split(',')]
        stage_layers = [(parts[i], parts[i+1]) for i in range(0, len(parts), 2)]
        if quant:
            # User specified quantization
            logging.info("Scheduling: using user-defined quantization")
            stage_quant = [int(i) for i in quant.split(',')]
        else:
            # No quantization by default
            logging.info("Scheduling: using default quantization")
            stage_quant = _get_default_quant(len(stage_layers))
        if rank_order:
            # User specified the stage ranks
            logging.info("Scheduling: using user-defined rank ordering")
            stage_ranks = [int(i) for i in rank_order.split(',')]
        else:
            # Use natural rank order
            logging.info("Scheduling: using natural rank ordering")
            stage_ranks = list(range(len(stage_layers)))
    elif quant:
        raise RuntimeError("Must specify partition with quantization")
    elif rank_order:
        raise RuntimeError("Must specify partition with rank stage ordering")
    elif world_size <= 1:
        # Degenerate case: everything runs locally
        logging.info("Scheduling: single-node execution (degenerate case)")
        stage_layers = [(1, model_cfg.get_model_layers(model_name))]
        stage_quant = _get_default_quant(len(stage_layers))
        stage_ranks = [0]
    else:
        # Compute the distributed schedule
        # Set membership constraints: hosts in "s_dev_file" <= "hosts" <= hosts in "world" context
        # Since "hosts" is an implicit (rather than explicit) host-to-rank mapping, we enforce:
        #   "hosts" == hosts in "world" context
        logging.info("Scheduling: using scheduler algorithm")
        if hosts:
            hosts = hosts.split(',')
            if len(hosts) != world_size:
                raise RuntimeError("Specified hosts count != world size")
        # comm='rpc' is _presumed_ to not use additional buffers (or queues), so set buffers=1
        buffers = 2 if comm == 'p2p' else 1
        # the user can build the binary anywhere, but this is where we document to do it
        app = os.path.join(os.path.dirname(os.path.abspath(__file__)),
                           'partition', 'build', 'sched-pipeline')
        if os.name == 'nt':
            app += '.exe'
        sched = sched_pipeline(model_name, buffers, buffers, microbatch_size,
                               models_file=s_models_file,
                               dev_types_file=s_dev_types_file,
                               dev_file=s_dev_file,
                               app_paths=[app])
        stage_layers, stage_ranks = parse_yaml_sched(sched, hosts)
        # no quantization support yet for automated scheduling
        stage_quant = _get_default_quant(len(stage_layers))
    logging.info("Scheduling: stage-to-layer mapping: %s", stage_layers)
    logging.info("Scheduling: stage output quantization: %s", stage_quant)
    logging.info("Scheduling: stage-to-rank mapping: %s", stage_ranks)
    return stage_layers, stage_quant, stage_ranks


def load_inputs(model_name, batch_size):
    """Load inputs based on model."""
    if model_name in ['bert-base-uncased', 'bert-large-uncased']:
        with np.load("bert_input.npz") as bert_inputs:
            inputs_sentence = list(bert_inputs['input'][0: batch_size])
        tokenizer = BertTokenizer.from_pretrained(model_name)
        inputs = tokenizer(inputs_sentence, padding=True, truncation=True, return_tensors="pt")['input_ids']
    else:
        if model_name in ['facebook/deit-base-distilled-patch16-224',
                          'facebook/deit-small-distilled-patch16-224',
                          'facebook/deit-tiny-distilled-patch16-224']:
            feature_extractor = DeiTFeatureExtractor.from_pretrained(model_name)
        else:
            feature_extractor = ViTFeatureExtractor.from_pretrained(model_name)
        ## random data
        # image = torch.randn(3, 384, 384)
        image = Image.open(requests.get(IMG_URL, stream=True).raw)
        imgs = [image for i in range(batch_size)]
        inputs = feature_extractor(images=imgs, return_tensors="pt")['pixel_values']
    return inputs


sched_q = queue.Queue()
stop_event = threading.Event()
def handle_cmd(cmd, tensors):
    """Process received commands."""
    if cmd == CMD_STOP:
        logging.info("handle_cmd: stop")
        stop_event.set()
    elif cmd == CMD_SCHED:
        logging.info("handle_cmd: sched")
        assert isinstance(tensors, tuple)
        assert len(tensors) == 3 # stage_layers, stage_quant, stage_ranks
        sched_q.put((tensors[0].tolist(), tensors[1].tolist(), tensors[2].tolist()))
    else:
        logging.warning("handle_cmd: Unknown command: %s", cmd)


def main():
    """Main function."""
    #########################################################
    #                 Check Enviroment Settings             #
    #########################################################
    parser = argparse.ArgumentParser(description="Pipeline Parallelism Runtime",
                                     formatter_class=argparse.ArgumentDefaultsHelpFormatter)
    # Positional arguments
    parser.add_argument("rank", type=int, help="the rank for the current node")
    parser.add_argument("worldsize", type=int, help="the world size (the number of nodes)")
    # Network configurations
    parser.add_argument("-s", "--socket-ifname", type=str, default="lo0",
                        help="socket interface name, use [ifconfig | ipaddress] to check")
    parser.add_argument("--addr", type=str, default="127.0.0.1",
                        help="ip address for the master node")
    parser.add_argument("--port", type=str, default="29500",
                        help="communication port for the master node")
    # Communication options
    parser.add_argument("-c", "--comm", type=str, default="rpc",
                        choices=["rpc", "p2p"],
                        help="the communication implementation")
    parser.add_argument("-w", "--worker-threads", default=16, type=int,
                        help="the number of worker threads for the 'rpc' communication backend")
    # Model options
    parser.add_argument("-m", "--model-name", type=str, default="google/vit-base-patch16-224",
                        choices=model_cfg.get_model_names(),
                        help="the neural network model for loading")
    parser.add_argument("-M", "--model-file", type=str,
                        help="the model file, if not in working directory")
    # Input options
    parser.add_argument("-b", "--batch-size", default=64, type=int, help="batch size")
    parser.add_argument("-u", "--ubatch-size", default=8, type=int, help="microbatch size")
    # Scheduling options (grouped)
    usched = parser.add_argument_group('User-defined scheduling')
    usched.add_argument("-pt", "--partition", type=str,
                        help="comma-delimited list of start/end layer pairs, e.g.: '1,24,25,48'; "
                             "single-node default: all layers in the model")
    usched.add_argument("-q", "--quant", type=str,
                        help="comma-delimited list of quantization bits to use after each stage")
    usched.add_argument("-r", "--rank-order", type=str, default=None,
                        help="comma-delimited list of ranks in desired stage order; "
                             "default: natural rank order")
    asched = parser.add_argument_group('Automated scheduling')
    # This ordered list is a poor man's approach to map the hosts used in the scheduler's output
    # to the rank values needed by PyTorch's distributed framework.
    # Conceptually, we *could* require that the devices file refer to ranks rather than hosts.
    # However, that would:
    # (1) force our distributed implementation details on the more generic scheduler YAML file
    # (2) require the YAML file to be tailored to the current rank-to-host deployment scenario,
    #     but rank-to-host selection is an entirely arbitrary decision on the user's part.
    # With this, the user sets that mapping entirely from the command line; files remain unchanged.
    # All that said, we'll *try* to treat scheduler hosts output as ranks if this isn't specified.
    asched.add_argument("-H", "--hosts", type=str,
                        help="comma-delimited list of hosts in rank order; "
                             "required for automated scheduling")
    asched.add_argument("-sm", "--sched-models-file", default=None, type=str,
                        help="models YAML file for scheduler, e.g., models.yml")
    asched.add_argument("-sdt", "--sched-dev-types-file", default=None, type=str,
                        help="device types YAML file for scheduler, e.g., device_types.yml")
    asched.add_argument("-sd", "--sched-dev-file", default=None, type=str,
                        help="devices YAML file for scheduler, e.g., devices.yml; "
                             "devices in file should satisfy set membership constraint: "
                             "devices <= HOSTS")
    args = parser.parse_args()
    ## Force pytorch use CPU
    device = torch.device('cpu')
    # parallel_threads = 2
    # torch.set_num_threads(parallel_threads)
    # torch.set_num_interop_threads(parallel_threads)
    torch.set_grad_enabled(False)
    logging.debug("Use device: %s", device)
    logging.debug("# parallel intra nodes threads: %d", torch.get_num_threads())
    logging.debug("# parallel inter nodes threads: %d", torch.get_num_interop_threads())

    #########################################################
    #                 Configuration for Network             #
    #########################################################
    world_size = args.worldsize
    rank = args.rank
    os.environ['MASTER_ADDR'] = args.addr # MASTER_ADDR
    os.environ['MASTER_PORT'] = args.port # MASTER_PORT
    os.environ["TP_SOCKET_IFNAME"] = args.socket_ifname # SOCKET_IFNAME
    os.environ["GLOO_SOCKET_IFNAME"] = args.socket_ifname # SOCKET_IFNAME
    num_worker_threads = args.worker_threads
    # ***********************  End  **************************#

    model_name = args.model_name
    model_file = args.model_file
    if model_file is None:
        model_file = model_cfg.get_model_default_weights_file(model_name)
    batch_size = args.batch_size
    ubatch_size = args.ubatch_size

    # The master rank computes schedule, then:
    # (1) with comm='p2p': distributes it, then each stage initializes their own stage context
    # (2) with comm='rpc': the rank assigned to stage 0 instantiates the pipeline
    if rank == 0:
        stage_layers, stage_quant, stage_ranks = \
            get_pipeline_sched(world_size, args.hosts, args.partition, args.quant, args.rank_order,
                               args.comm, model_name, ubatch_size,
                               args.sched_models_file, args.sched_dev_types_file,
                               args.sched_dev_file)

    tik = time.time()
    if args.comm == 'p2p':
<<<<<<< HEAD
        # Initialize the distributed P2P context
        with DistP2pContext(world_size, rank, handle_cmd) as dist_ctx:
            # Send or receive the schedule
            if rank == 0:
                logging.info("Broadcasting schedule")
                dist_ctx.cmd_broadcast(CMD_SCHED,
                                       (torch.tensor(stage_layers),
                                        torch.tensor(stage_quant),
                                        torch.tensor(stage_ranks)))
            else:
                logging.info("Waiting for schedule")
                stage_layers, stage_quant, stage_ranks = sched_q.get()
                logging.info("Stage layers: %s", stage_layers)
                logging.info("Stage ranks: %s", stage_ranks)
            # Create model shard locally
            try:
                stage = stage_ranks.index(rank)
            except ValueError:
                # we're not assigned a stage at this time
                stage = None
            if stage is None:
                model = None
=======
        # Create model shard locally (doesn't require distributed context to be initialized)
        try:
            stage = stage_ranks.index(rank)
        except ValueError:
            # we're not assigned a stage at this time
            stage = None
        if stage is None:
            model = None
        else:
            model = model_cfg.module_shard_factory(model_name, model_file, partition[2*stage],
                                                   partition[2*stage+1], stage)
        if stage != len(partition) / 2 - 1:
            model.register_forward_hook(forward_hook_quant_encode)
        if stage != 0:
            model.register_forward_pre_hook(forward_pre_hook_quant_decode)
        stop_event = threading.Event()
        CMD_STOP = 100
        def handle_cmd(cmd):
            """Process received commands."""
            if cmd == CMD_STOP:
                print('handle_cmd: stop')
                stop_event.set()
>>>>>>> 68ac30bb
            else:
                model = model_cfg.module_shard_factory(model_name, model_file, stage_layers[stage][0],
                                                       stage_layers[stage][1], stage)
                q_bits = torch.tensor((0 if stage == 0 else stage_quant[stage - 1], stage_quant[stage]))
                model.register_buffer('quant_bits', q_bits)
            # Initialize the stage context
            with DistP2pPipelineStage(stage_ranks, stage, model, handle_results) as stage_ctx:
                if stage == 0:
                    inputs = load_inputs(model_name, batch_size)
                    tik_data = time.time()
                    # this call is asynchronous - wait for results to get end-to-end timings
                    start_count = results_counter.value
                    stage_ctx.enqueue_batch(inputs, ubatch_size)
                    results_counter.wait_gte(start_count + len(inputs))
                    tok_data = time.time()
                    latency = tok_data - tik_data
                    throughput = batch_size / latency
                    logging.info("Latency is %f, throughput is %f", latency, throughput)
                    # will set stop_event on all other ranks
                    dist_ctx.cmd_broadcast(CMD_STOP)
                    stop_event.set()
                else:
                    stop_event.wait()
    else:
        # Initialize the distributed RPC context
        logging.debug("GLOO Threads: %d", num_worker_threads)
        with DistRpcContext(world_size, rank, num_worker_threads) as dist_ctx:
            # Send or receive the schedule
            if rank == 0:
                logging.info("Broadcasting schedule")
                dist_ctx.cmd_broadcast(handle_cmd, CMD_SCHED,
                                       (torch.tensor(stage_layers),
                                        torch.tensor(stage_quant),
                                        torch.tensor(stage_ranks)))
            else:
                logging.info("Waiting for schedule")
                stage_layers, stage_quant, stage_ranks = sched_q.get()
                logging.info("Stage layers: %s", stage_layers)
                logging.info("Stage ranks: %s", stage_ranks)
            if rank == stage_ranks[0]:
                inputs = load_inputs(model_name, batch_size)
                # Create model shards on workers (requires distributed context to be initialized)
                model = model_cfg.dist_rpc_module_factory(model_name, model_file, stage_ranks, stage_layers)
                model.set_quant_bits(stage_quant)
                tik_data = time.time()
                # this call is synchronous - it won't return until it has the results
                outputs = model(inputs, split_size=ubatch_size)
                handle_results(outputs)
                tok_data = time.time()
                latency = tok_data - tik_data
                throughput = batch_size / latency
                logging.info("Latency is %f, throughput is %f", latency, throughput)
    tok = time.time()
    logging.info("Total program execution time = %f", tok - tik)


if __name__=="__main__":
    main()<|MERGE_RESOLUTION|>--- conflicted
+++ resolved
@@ -14,14 +14,9 @@
 from transformers import BertTokenizer, DeiTFeatureExtractor, ViTFeatureExtractor
 from edgepipe.comm.p2p import DistP2pContext, DistP2pPipelineStage
 from edgepipe.comm.rpc import DistRpcContext
+from edgepipe.quantization.hook import forward_hook_quant_encode, forward_pre_hook_quant_decode
 from edgepipe.sched.scheduler import sched_pipeline
 import model_cfg
-<<<<<<< HEAD
-
-=======
-from pipeline import DistP2pPipelineStage, DistRpcPipeline
-from edgepipe.quantization.hook import forward_hook_quant_encode, forward_pre_hook_quant_decode
->>>>>>> 68ac30bb
 
 # torch.multiprocessing.set_sharing_strategy('file_system')
 logging.basicConfig(filename='runtime.log', level=logging.DEBUG)
@@ -321,7 +316,6 @@
 
     tik = time.time()
     if args.comm == 'p2p':
-<<<<<<< HEAD
         # Initialize the distributed P2P context
         with DistP2pContext(world_size, rank, handle_cmd) as dist_ctx:
             # Send or receive the schedule
@@ -344,35 +338,15 @@
                 stage = None
             if stage is None:
                 model = None
-=======
-        # Create model shard locally (doesn't require distributed context to be initialized)
-        try:
-            stage = stage_ranks.index(rank)
-        except ValueError:
-            # we're not assigned a stage at this time
-            stage = None
-        if stage is None:
-            model = None
-        else:
-            model = model_cfg.module_shard_factory(model_name, model_file, partition[2*stage],
-                                                   partition[2*stage+1], stage)
-        if stage != len(partition) / 2 - 1:
-            model.register_forward_hook(forward_hook_quant_encode)
-        if stage != 0:
-            model.register_forward_pre_hook(forward_pre_hook_quant_decode)
-        stop_event = threading.Event()
-        CMD_STOP = 100
-        def handle_cmd(cmd):
-            """Process received commands."""
-            if cmd == CMD_STOP:
-                print('handle_cmd: stop')
-                stop_event.set()
->>>>>>> 68ac30bb
             else:
                 model = model_cfg.module_shard_factory(model_name, model_file, stage_layers[stage][0],
                                                        stage_layers[stage][1], stage)
                 q_bits = torch.tensor((0 if stage == 0 else stage_quant[stage - 1], stage_quant[stage]))
                 model.register_buffer('quant_bits', q_bits)
+                if stage != len(partition) / 2 - 1:
+                    model.register_forward_hook(forward_hook_quant_encode)
+                if stage != 0:
+                    model.register_forward_pre_hook(forward_pre_hook_quant_decode)
             # Initialize the stage context
             with DistP2pPipelineStage(stage_ranks, stage, model, handle_results) as stage_ctx:
                 if stage == 0:
